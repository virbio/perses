import yaml
import numpy as np
import pickle
import os
import sys
import simtk.unit as unit
import logging

from perses.samplers.multistate import HybridSAMSSampler, HybridRepexSampler
from perses.annihilation.relative import HybridTopologyFactory
from perses.app.relative_setup import NonequilibriumSwitchingFEP, RelativeFEPSetup
from perses.annihilation.lambda_protocol import LambdaProtocol

from openmmtools import mcmc
from openmmtools.multistate import MultiStateReporter, sams, replicaexchange
from perses.utils.smallmolecules import render_atom_mapping
from perses.tests.utils import validate_endstate_energies

logging.basicConfig(level = logging.NOTSET)
_logger = logging.getLogger("setup_relative_calculation")
_logger.setLevel(logging.INFO)

ENERGY_THRESHOLD = 1e-4
from openmmtools.constants import kB

def getSetupOptions(filename):
    """
    Reads input yaml file, makes output directory and returns setup options
    Parameter
    ---------
    filename : str
        .yaml file containing simulation parameters
    Returns
    -------
    setup_options :
        options provided in the yaml file
    phases : list of strings
        phases to simulate, can be 'complex', 'solvent' or 'vacuum'
    """
    yaml_file = open(filename, 'r')
    setup_options = yaml.load(yaml_file)
    yaml_file.close()

    _logger.info("\tDetecting phases...")
    if 'phases' not in setup_options:
        setup_options['phases'] = ['complex','solvent']
        _logger.warning('\t\tNo phases provided - running complex and solvent as default.')
    else:
        _logger.info(f"\t\tphases detected: {setup_options['phases']}")

    if 'protocol-type' not in setup_options:
        setup_options['protocol-type'] = 'default'

<<<<<<< HEAD
    if 'small_molecule_forcefield' not in setup_options:
        setup_options['small_molecule_forcefield'] = 'gaff-2.11'

    if 'small_molecule_parameters_cache' not in setup_options:
        setup_options['small_molecule_parameters_cache'] = None

    # Not sure why these are needed
    # TODO: Revisit these?
    if 'neglect_angles' not in setup_options:
        setup_options['neglect_angles'] = False
    if 'anneal_1,4s' not in setup_options:
        setup_options['anneal_1,4s'] = False

    if 'run_type' not in setup_options:
        _logger.info(f"\t\t\trun_type is not specified; default to None")
        setup_options['run_type'] = None
=======
>>>>>>> 198adbd8
    _logger.info(f"\tDetecting fe_type...")
    if setup_options['fe_type'] == 'sams':
        _logger.info(f"\t\tfe_type: sams")
        # check if some parameters are provided, otherwise use defaults
        if 'flatness-criteria' not in setup_options:
            setup_options['flatness-criteria'] = 'minimum-visits'
            _logger.info(f"\t\t\tflatness-criteria not specified: default to minimum-visits.")
        if 'offline-freq' not in setup_options:
            setup_options['offline-freq'] = 10
            _logger.info(f"\t\t\toffline-freq not specified: default to 10.")
        if 'gamma0' not in setup_options:
            setup_options['gamma0'] = 1.
            _logger.info(f"\t\t\tgamma0 not specified: default to 1.0.")
        if 'beta_factor' not in setup_options:
            setup_options['beta_factor'] = 0.8
            _logger.info(f"\t\t\tbeta_factor not specified: default to 0.8.")
    elif setup_options['fe_type'] == 'repex':
        _logger.info(f"\t\tfe_type: repex")
        if 'offline-freq' not in setup_options:
            setup_options['offline-freq'] = 10
            _logger.info(f"\t\t\toffline-freq not specified: default to 10.")
    elif setup_options['fe_type'] == 'neq': #there are some neq attributes that are not used with the equilibrium samplers...
        _logger.info(f"\t\tfe_type: neq")
        if 'n_equilibrium_steps_per_iteration' not in setup_options:
            _logger.info(f"\t\t\tn_equilibrium_steps_per_iteration not specified: default to 1000.")
            setup_options['n_equilibrium_steps_per_iteration'] = 1000
        if 'n_steps_ncmc_protocol' not in setup_options:
            _logger.info(f"\t\t\tn_steps_ncmc_protocol not specified: default to 25000.")
            setup_options['n_steps_ncmc_protocol'] = 25000
        if 'ncmc_save_interval' not in setup_options:
            _logger.info(f"\t\t\tncmc_save_interval not specified: default to None.")
            setup_options['ncmc_save_interval'] = None
        if 'measure_shadow_work' not in setup_options:
            _logger.info(f"\t\t\tmeasure_shadow_work not specified: default to False")
            setup_options['measure_shadow_work'] = False
        if 'write_ncmc_configuration' not in setup_options:
            _logger.info(f"\t\t\twrite_ncmc_configuration not specified: default to False")
            setup_options['write_ncmc_configuration'] = False
        if 'processes' not in setup_options:
            _logger.info(f"\t\t\tprocesses is not specified; default to 100")
            setup_options['processes'] = 100
        if 'adapt' not in setup_options:
            _logger.info(f"\t\t\tadapt is not specified; default to True")
            setup_options['adapt'] = True
        if 'max_file_size' not in setup_options:
            _logger.info(f"\t\t\tmax_file_size is not specified; default to 10MB")
            setup_options['max_file_size'] = 10*1024e3
        if 'n_cycles' not in setup_options:
            _logger.info(f"\t\t\tn_cycles is not specified; default to 100")
            setup_options['n_cycles'] = 100
        if 'lambda_protocol' not in setup_options:
            _logger.info(f"\t\t\tlambda_protocol is not specified; default to None")
            setup_options['lambda_protocol'] = None
        if 'LSF' not in setup_options:
            _logger.info(f"\t\t\tLSF is not specified; default to True")
            setup_options['LSF'] = True
        if 'run_type' not in setup_options:
            _logger.info(f"\t\t\trun_type is not specified; default to None")
            setup_options['run_type'] = None
        if setup_options['run_type'] not in [None, 'anneal', 'equilibrate']:
            raise Exception(f"'run_type' must be None, 'anneal', or 'equilibrate'; input was specified as {setup_options['run_type']}")

        setup_options['n_steps_per_move_application'] = 1 #setting the writeout to 1 for now

    trajectory_directory = setup_options['trajectory_directory']

    # check if the neglect_angles is specified in yaml

    if 'neglect_angles' not in setup_options:
        setup_options['neglect_angles'] = False
        _logger.info(f"\t'neglect_angles' not specified: default to 'False'.")
    else:
        _logger.info(f"\t'neglect_angles' detected: {setup_options['neglect_angles']}.")

    if 'mapping_strength' not in setup_options:
        setup_options['mapping_strength'] = 'default'

    if 'anneal_1,4s' not in setup_options:
        setup_options['anneal_1,4s'] = False
        _logger.info(f"\t'anneal_1,4s' not specified: default to 'False' (i.e. since 1,4 interactions are not being annealed, they are being used to make new/old atom proposals in the geometry engine.)")

    if 'softcore_v2' not in setup_options:
        setup_options['softcore_v2'] = False
        _logger.info(f"\t'softcore_v2' not specified: default to 'False'")

    _logger.info(f"\ttrajectory_directory detected: {trajectory_directory}.  making dir...")
    assert (os.path.exists(trajectory_directory) == False), 'Output trajectory directory already exists. Refusing to overwrite'
    os.makedirs(trajectory_directory)

    return setup_options

def run_setup(setup_options):
    """
    Run the setup pipeline and return the relevant setup objects based on a yaml input file.
    Parameters
    ----------
    setup_options : dict
        result of loading yaml input file
    Returns
    -------
    setup_dict: dict
        {'topology_proposals': top_prop, 'hybrid_topology_factories': htf, 'hybrid_samplers': hss}
        - 'topology_proposals':
    """
    phases = setup_options['phases']
    if len(phases) > 2:
        _logger.info(f"\tnumber of phases is greater than 2...complex and solvent will be provided...")
        phases = ['complex', 'solvent']

    known_phases = ['complex','solvent','vacuum']
    for phase in phases:
        assert (phase in known_phases), f"Unknown phase, {phase} provided. run_setup() can be used with {known_phases}"

    if 'complex' in phases:
        _logger.info(f"\tPulling receptor (as pdb or mol2)...")
        # We'll need the protein PDB file (without missing atoms)
        try:
            protein_pdb_filename = setup_options['protein_pdb']
            receptor_mol2 = None
        except KeyError:
            try:
                receptor_mol2 = setup_options['receptor_mol2']
                protein_pdb_filename = None
            except KeyError as e:
                print("Either protein_pdb or receptor_mol2 must be specified if running a complex simulation")
                raise e
    else:
        protein_pdb_filename = None
        receptor_mol2 = None

    # And a ligand file containing the pair of ligands between which we will transform
    ligand_file = setup_options['ligand_file']
    _logger.info(f"\tdetected ligand file: {ligand_file}")

    # get the indices of ligands out of the file:
    old_ligand_index = setup_options['old_ligand_index']
    new_ligand_index = setup_options['new_ligand_index']
    _logger.info(f"\told ligand index: {old_ligand_index}; new ligand index: {new_ligand_index}")

    _logger.info(f"\tsetting up forcefield files...")
    forcefield_files = setup_options['forcefield_files']

    if "timestep" in setup_options:
        timestep = setup_options['timestep'] * unit.femtoseconds
        _logger.info(f"\ttimestep: {timestep}fs.")
    else:
        timestep = 1.0 * unit.femtoseconds
        _logger.info(f"\tno timestep detected: setting default as 1.0fs.")

    if "neq_splitting" in setup_options:
        neq_splitting = setup_options['neq_splitting']
        _logger.info(f"\tneq_splitting: {neq_splitting}")

        try:
            eq_splitting = setup_options['eq_splitting']
            _logger.info(f"\teq_splitting: {eq_splitting}")
        except KeyError as e:
            print("If you specify a nonequilibrium splitting string, you must also specify an equilibrium one.")
            raise e

    else:
        eq_splitting = "V R O R V"
        neq_splitting = "V R O R V"
        _logger.info(f"\tno splitting strings specified: defaulting to neq: {neq_splitting}, eq: {eq_splitting}.")

    if "measure_shadow_work" in setup_options:
        measure_shadow_work = setup_options['measure_shadow_work']
        _logger.info(f"\tmeasuring shadow work: {measure_shadow_work}.")
    else:
        measure_shadow_work = False
        _logger.info(f"\tno measure_shadow_work specified: defaulting to False.")

    pressure = setup_options['pressure'] * unit.atmosphere
    temperature = setup_options['temperature'] * unit.kelvin
    solvent_padding_angstroms = setup_options['solvent_padding'] * unit.angstrom
    _logger.info(f"\tsetting pressure: {pressure}.")
    _logger.info(f"\tsetting temperature: {temperature}.")
    _logger.info(f"\tsetting solvent padding: {solvent_padding_angstroms}A.")

    setup_pickle_file = setup_options['save_setup_pickle_as']
    _logger.info(f"\tsetup pickle file: {setup_pickle_file}")
    trajectory_directory = setup_options['trajectory_directory']
    _logger.info(f"\ttrajectory directory: {trajectory_directory}")
    try:
        atom_map_file = setup_options['atom_map']
        with open(atom_map_file, 'r') as f:
            atom_map = {int(x.split()[0]): int(x.split()[1]) for x in f.readlines()}
        _logger.info(f"\tsucceeded parsing atom map.")
    except Exception:
        atom_map=None
        _logger.info(f"\tno atom map specified: default to None.")

    if 'topology_proposal' not in setup_options:
        _logger.info(f"\tno topology_proposal specified; proceeding to RelativeFEPSetup...\n\n\n")
        fe_setup = RelativeFEPSetup(ligand_file, old_ligand_index, new_ligand_index, forcefield_files,phases=phases,
                                          protein_pdb_filename=protein_pdb_filename,
                                          receptor_mol2_filename=receptor_mol2, pressure=pressure,
                                          temperature=temperature, solvent_padding=solvent_padding_angstroms,
                                          atom_map=atom_map, neglect_angles = setup_options['neglect_angles'], anneal_14s = setup_options['anneal_1,4s'],
                                          small_molecule_forcefield=setup_options['small_molecule_forcefield'], small_molecule_parameters_cache=setup_options['small_molecule_parameters_cache'])
        _logger.info(f"\n\n\n")

        _logger.info(f"\twriting pickle output...")
        with open(os.path.join(os.getcwd(), trajectory_directory, setup_pickle_file), 'wb') as f:
            try:
                pickle.dump(fe_setup, f)
                _logger.info(f"\tsuccessfully dumped pickle.")
            except Exception as e:
                print(e)
                print("\tUnable to save setup object as a pickle")

        _logger.info(f"\tsetup is complete.  Writing proposals and positions for each phase to top_prop dict...")

        top_prop = dict()
        if 'complex' in phases:
            top_prop['complex_topology_proposal'] = fe_setup.complex_topology_proposal
            top_prop['complex_geometry_engine'] = fe_setup._complex_geometry_engine
            top_prop['complex_old_positions'] = fe_setup.complex_old_positions
            top_prop['complex_new_positions'] = fe_setup.complex_new_positions
            top_prop['complex_added_valence_energy'] = fe_setup._complex_added_valence_energy
            top_prop['complex_subtracted_valence_energy'] = fe_setup._complex_subtracted_valence_energy
            top_prop['complex_logp_proposal'] = fe_setup._complex_logp_proposal
            top_prop['complex_logp_reverse'] = fe_setup._complex_logp_reverse
            top_prop['complex_forward_neglected_angles'] = fe_setup._complex_forward_neglected_angles
            top_prop['complex_reverse_neglected_angles'] = fe_setup._complex_reverse_neglected_angles

            _logger.info(f"\twriting complex render_atom_mapping...")
            atom_map_outfile = os.path.join(os.getcwd(), trajectory_directory, 'render_complex_mapping.png')
            render_atom_mapping(atom_map_outfile, fe_setup._ligand_oemol_old, fe_setup._ligand_oemol_new, fe_setup.non_offset_new_to_old_atom_map)

        if 'solvent' in phases:
            top_prop['solvent_topology_proposal'] = fe_setup.solvent_topology_proposal
            top_prop['solvent_geometry_engine'] = fe_setup._solvent_geometry_engine
            top_prop['solvent_old_positions'] = fe_setup.solvent_old_positions
            top_prop['solvent_new_positions'] = fe_setup.solvent_new_positions
            top_prop['solvent_added_valence_energy'] = fe_setup._solvated_added_valence_energy
            top_prop['solvent_subtracted_valence_energy'] = fe_setup._solvated_subtracted_valence_energy
            top_prop['solvent_logp_proposal'] = fe_setup._ligand_logp_proposal_solvated
            top_prop['solvent_logp_reverse'] = fe_setup._ligand_logp_reverse_solvated
            top_prop['solvent_forward_neglected_angles'] = fe_setup._solvated_forward_neglected_angles
            top_prop['solvent_reverse_neglected_angles'] = fe_setup._solvated_reverse_neglected_angles

            _logger.info(f"\twriting solvent render_atom_mapping...")
            atom_map_outfile = os.path.join(os.getcwd(), trajectory_directory, 'render_solvent_mapping.png')
            render_atom_mapping(atom_map_outfile, fe_setup._ligand_oemol_old, fe_setup._ligand_oemol_new, fe_setup.non_offset_new_to_old_atom_map)

        if 'vacuum' in phases:
            top_prop['vacuum_topology_proposal'] = fe_setup.vacuum_topology_proposal
            top_prop['vacuum_geometry_engine'] = fe_setup._vacuum_geometry_engine
            top_prop['vacuum_old_positions'] = fe_setup.vacuum_old_positions
            top_prop['vacuum_new_positions'] = fe_setup.vacuum_new_positions
            top_prop['vacuum_added_valence_energy'] = fe_setup._vacuum_added_valence_energy
            top_prop['vacuum_subtracted_valence_energy'] = fe_setup._vacuum_subtracted_valence_energy
            top_prop['vacuum_logp_proposal'] = fe_setup._vacuum_logp_proposal
            top_prop['vacuum_logp_reverse'] = fe_setup._vacuum_logp_reverse
            top_prop['vacuum_forward_neglected_angles'] = fe_setup._vacuum_forward_neglected_angles
            top_prop['vacuum_reverse_neglected_angles'] = fe_setup._vacuum_reverse_neglected_angles

            _logger.info(f"\twriting vacuum render_atom_mapping...")
            atom_map_outfile = os.path.join(os.getcwd(), trajectory_directory, 'render_vacuum_mapping.png')
            render_atom_mapping(atom_map_outfile, fe_setup._ligand_oemol_old, fe_setup._ligand_oemol_new, fe_setup.non_offset_new_to_old_atom_map)

    else:
        _logger.info(f"\tloading topology proposal from yaml setup options...")
        top_prop = np.load(setup_options['topology_proposal']).item()

    n_steps_per_move_application = setup_options['n_steps_per_move_application']
    _logger.info(f"\t steps per move application: {n_steps_per_move_application}")
    trajectory_directory = setup_options['trajectory_directory']

    trajectory_prefix = setup_options['trajectory_prefix']
    _logger.info(f"\ttrajectory prefix: {trajectory_prefix}")

    if 'atom_selection' in setup_options:
        atom_selection = setup_options['atom_selection']
        _logger.info(f"\tatom selection detected: {atom_selection}")
    else:
        _logger.info(f"\tno atom selection detected: default to None.")
        atom_selection = None

    if setup_options['fe_type'] == 'neq':
        _logger.info(f"\tInstantiating nonequilibrium switching FEP")
        n_equilibrium_steps_per_iteration = setup_options['n_equilibrium_steps_per_iteration']
        ncmc_save_interval = setup_options['ncmc_save_interval']
        write_ncmc_configuration = setup_options['write_ncmc_configuration']
        n_steps_ncmc_protocol = setup_options['n_steps_ncmc_protocol']

        ne_fep = dict()
        for phase in phases:
            _logger.info(f"\t\tphase: {phase}")
            hybrid_factory = HybridTopologyFactory(top_prop['%s_topology_proposal' % phase],
                                               top_prop['%s_old_positions' % phase],
                                               top_prop['%s_new_positions' % phase],
                                               neglected_new_angle_terms = top_prop[f"{phase}_forward_neglected_angles"],
                                               neglected_old_angle_terms = top_prop[f"{phase}_reverse_neglected_angles"],
                                               softcore_LJ_v2 = setup_options['softcore_v2'],
                                               interpolate_old_and_new_14s = setup_options['anneal_1,4s'])

            ne_fep[phase] = NonequilibriumSwitchingFEP(hybrid_factory = hybrid_factory,
                                                       geometry_engine = top_prop['%s_geometry_engine' % phase],
                                                       use_dispersion_correction = False,
                                                       forward_functions = setup_options['lambda_protocol'],
                                                       ncmc_nsteps=n_steps_ncmc_protocol,
                                                       n_equilibrium_steps_per_iteration = n_equilibrium_steps_per_iteration,
                                                       temperature = temperature,
                                                       trajectory_directory=trajectory_directory,
                                                       trajectory_prefix=f"{trajectory_prefix}_{phase}",
                                                       atom_selection=atom_selection,
                                                       eq_splitting_string = eq_splitting,
                                                       neq_splitting_string = neq_splitting,
                                                       measure_shadow_work=measure_shadow_work,
                                                       timestep=timestep,
                                                       ncmc_save_interval = ncmc_save_interval,
                                                       write_ncmc_configuration = write_ncmc_configuration)

        print("Nonequilibrium switching driver class constructed")

        return {'topology_proposals': top_prop, 'ne_fep': ne_fep}

    else:
        _logger.info(f"\tno nonequilibrium detected.")
        n_states = setup_options['n_states']
        _logger.info(f"\tn_states: {n_states}")
        checkpoint_interval = setup_options['checkpoint_interval']
        _logger.info(f"\tcheckpoint_interval: {checkpoint_interval}")
        htf = dict()
        hss = dict()
        _logger.info(f"\tcataloging HybridTopologyFactories...")
        for phase in phases:
            _logger.info(f"\t\tphase: {phase}:")
            #TODO write a SAMSFEP class that mirrors NonequilibriumSwitchingFEP
            _logger.info(f"\t\twriting HybridTopologyFactory for phase {phase}...")
            htf[phase] = HybridTopologyFactory(top_prop['%s_topology_proposal' % phase],
                                               top_prop['%s_old_positions' % phase],
                                               top_prop['%s_new_positions' % phase],
                                               neglected_new_angle_terms = top_prop[f"{phase}_forward_neglected_angles"],
                                               neglected_old_angle_terms = top_prop[f"{phase}_reverse_neglected_angles"],
                                               softcore_LJ_v2 = setup_options['softcore_v2'],
                                               interpolate_old_and_new_14s = setup_options['anneal_1,4s'])

           # Define necessary vars to check energy bookkeeping
            _top_prop = top_prop['%s_topology_proposal' % phase]
            _htf = htf[phase]
            _forward_added_valence_energy = top_prop['%s_added_valence_energy' % phase]
            _reverse_subtracted_valence_energy = top_prop['%s_subtracted_valence_energy' % phase]

            zero_state_error, one_state_error = validate_endstate_energies(_top_prop, _htf, _forward_added_valence_energy, _reverse_subtracted_valence_energy, beta = 1.0/(kB*temperature), ENERGY_THRESHOLD = ENERGY_THRESHOLD)
            _logger.info(f"\t\terror in zero state: {zero_state_error}")
            _logger.info(f"\t\terror in one state: {one_state_error}")

            # generating lambda protocol
            lambda_protocol = LambdaProtocol(functions=setup_options['protocol-type'])


            if atom_selection:
                selection_indices = htf[phase].hybrid_topology.select(atom_selection)
            else:
                selection_indices = None

            storage_name = str(trajectory_directory)+'/'+str(trajectory_prefix)+'-'+str(phase)+'.nc'
            _logger.info(f'\tstorage_name: {storage_name}')
            _logger.info(f'\tselection_indices {selection_indices}')
            _logger.info(f'\tcheckpoint interval {checkpoint_interval}')
            reporter = MultiStateReporter(storage_name, analysis_particle_indices=selection_indices,
                                          checkpoint_interval=checkpoint_interval)

            #TODO expose more of these options in input
            if setup_options['fe_type'] == 'sams':
                _logger.warning(f'Relative free energies do not currently work with unsampled endstates')
                hss[phase] = HybridSAMSSampler(mcmc_moves=mcmc.LangevinSplittingDynamicsMove(timestep=timestep,
                                                                                             collision_rate=5.0 / unit.picosecond,
                                                                                             n_steps=n_steps_per_move_application,
                                                                                             reassign_velocities=False,
                                                                                             n_restart_attempts=20,
                                                                                             splitting="V R R R O R R R V",
                                                                                             constraint_tolerance=1e-06),
                                               hybrid_factory=htf[phase], online_analysis_interval=setup_options['offline-freq'],
                                               online_analysis_minimum_iterations=10,flatness_criteria=setup_options['flatness-criteria'],
                                               gamma0=setup_options['gamma0'])
                hss[phase].setup(n_states=n_states, temperature=temperature,storage_file=reporter,lambda_protocol=lambda_protocol)
            elif setup_options['fe_type'] == 'repex':
                hss[phase] = HybridRepexSampler(mcmc_moves=mcmc.LangevinSplittingDynamicsMove(timestep=timestep,
                                                                                             collision_rate=5.0 / unit.picosecond,
                                                                                             n_steps=n_steps_per_move_application,
                                                                                             reassign_velocities=False,
                                                                                             n_restart_attempts=20,
                                                                                             splitting="V R R R O R R R V",
                                                                                             constraint_tolerance=1e-06),
                                                                                             hybrid_factory=htf[phase],online_analysis_interval=setup_options['offline-freq'])
                hss[phase].setup(n_states=n_states, temperature=temperature,storage_file=reporter,lambda_protocol=lambda_protocol)

        return {'topology_proposals': top_prop, 'hybrid_topology_factories': htf, 'hybrid_samplers': hss}

if __name__ == "__main__":
    _logger.info("Beginning Setup...")
    try:
       yaml_filename = sys.argv[1]
       _logger.info(f"Detected yaml file: {yaml_filename}")
    except IndexError as e:
        _logger.critical(f"You must specify the setup yaml file as an argument to the script.")

    _logger.info(f"Getting setup options from {yaml_filename}")
    setup_options = getSetupOptions(yaml_filename)

    _logger.info(f"Running setup...")
    setup_dict = run_setup(setup_options)

    trajectory_prefix = setup_options['trajectory_prefix']
    trajectory_directory = setup_options['trajectory_directory']

    #write out topology proposals
    try:
        _logger.info(f"Writing topology proposal {trajectory_prefix}_topology_proposals.pkl to {trajectory_directory}...")
        with open(os.path.join(trajectory_directory, "%s_topology_proposals.pkl" % (trajectory_prefix)), 'wb') as f:
            pickle.dump(setup_dict['topology_proposals'], f)
    except Exception as e:
        print(e)
        _logger.info("Unable to save run object as a pickle; saving as npy")
        np.save(os.path.join(trajectory_directory, "%s_topology_proposals.npy" % (trajectory_prefix)), setup_dict['topology_proposals'])

    n_equilibration_iterations = setup_options['n_equilibration_iterations'] #set this to 1 for neq_fep
    _logger.info(f"Equilibration iterations: {n_equilibration_iterations}.")

    if setup_options['fe_type'] == 'neq':
        temperature = setup_options['temperature'] * unit.kelvin
        max_file_size = setup_options['max_file_size']
        n_cycles = setup_options['n_cycles']

        ne_fep = setup_dict['ne_fep']
        for phase in setup_options['phases']:
            ne_fep_run = ne_fep[phase]
            hybrid_factory = ne_fep_run._factory

            top_proposal = setup_dict['topology_proposals'][f"{phase}_topology_proposal"]
            _forward_added_valence_energy = setup_dict['topology_proposals'][f"{phase}_added_valence_energy"]
            _reverse_subtracted_valence_energy = setup_dict['topology_proposals'][f"{phase}_subtracted_valence_energy"]

            zero_state_error, one_state_error = validate_endstate_energies(hybrid_factory._topology_proposal, hybrid_factory, _forward_added_valence_energy, _reverse_subtracted_valence_energy, beta = 1.0/(kB*temperature), ENERGY_THRESHOLD = ENERGY_THRESHOLD)
            _logger.info(f"\t\terror in zero state: {zero_state_error}")
            _logger.info(f"\t\terror in one state: {one_state_error}")

            print("activating client...")
            processes = setup_options['processes']
            adapt = setup_options['adapt']
            LSF = setup_options['LSF']

            if setup_options['run_type'] == None or setup_options['run_type'] == 'equilibrate':
                print("equilibrating...")
                ne_fep_run.activate_client(LSF = LSF, processes = 2, adapt = adapt) #we only need 2 processes for equilibration
                ne_fep_run.equilibrate(n_equilibration_iterations, max_size = max_file_size, decorrelate = True, timer = True, minimize = True)
                ne_fep_run.deactivate_client()
                with open(os.path.join(trajectory_directory, "%s_%s_fep.eq.pkl" % (trajectory_prefix, phase)), 'wb') as f:
                    pickle.dump(ne_fep_run, f)


            if setup_options['run_type'] == None or setup_options['run_type'] == 'anneal':
                print("annealing...")
                ne_fep_run = pickle.load(open(os.path.join(trajectory_directory, "%s_%s_fep.eq.pkl" % (trajectory_prefix, phase)), 'rb'))
                ne_fep_run.activate_client(LSF = LSF, processes = processes, adapt = adapt) #now call n processes
                ne_fep_run.run(n_iterations = n_cycles, full_protocol = False, timer = True)
                print("calculation complete; deactivating client")
                ne_fep_run.deactivate_client()

                # try to write out the ne_fep object as a pickle
                try:
                    with open(os.path.join(trajectory_directory, "%s_%s_fep.neq.pkl" % (trajectory_prefix, phase)), 'wb') as f:
                        pickle.dump(ne_fep_run, f)
                        print("pickle save successful; terminating.")

                except Exception as e:
                    print(e)
                    print("Unable to save run object as a pickle; saving as npy")
                    np.save(os.path.join(trajectory_directory, "%s_%s_fep.neq.npy" % (trajectory_prefix, phase)), ne_fep_run)

    elif setup_options['fe_type'] == 'sams':
        _logger.info(f"Detecting sams as fe_type...")
        _logger.info(f"Writing hybrid factory {trajectory_prefix}hybrid_factory.npy to {trajectory_directory}...")
        np.save(os.path.join(trajectory_directory, trajectory_prefix + "hybrid_factory.npy"),
                setup_dict['hybrid_topology_factories'])

        hss = setup_dict['hybrid_samplers']
        logZ = dict()
        free_energies = dict()
        _logger.info(f"Iterating through phases for sams...")
        for phase in setup_options['phases']:
            _logger.info(f'\tRunning {phase} phase...')
            hss_run = hss[phase]

            _logger.info(f"\t\tminimizing...\n\n")
            hss_run.minimize()
            _logger.info(f"\n\n")

            _logger.info(f"\t\tequilibrating...\n\n")
            hss_run.equilibrate(n_equilibration_iterations)
            _logger.info(f"\n\n")

            _logger.info(f"\t\textending simulation...\n\n")
            hss_run.extend(setup_options['n_cycles'])
            _logger.info(f"\n\n")

            logZ[phase] = hss_run._logZ[-1] - hss_run._logZ[0]
            free_energies[phase] = hss_run._last_mbar_f_k[-1] - hss_run._last_mbar_f_k[0]
            _logger.info(f"\t\tFinished phase {phase}")

        for phase in free_energies:
            print(f"Comparing ligand {setup_options['old_ligand_index']} to {setup_options['new_ligand_index']}")
            print(f"{phase} phase has a free energy of {free_energies[phase]}")

    elif setup_options['fe_type'] == 'repex':
        _logger.info(f"Detecting repex as fe_type...")
        _logger.info(f"Writing hybrid factory {trajectory_prefix}hybrid_factory.npy to {trajectory_directory}...")
        np.save(os.path.join(trajectory_directory, trajectory_prefix + "hybrid_factory.npy"),
                setup_dict['hybrid_topology_factories'])

        hss = setup_dict['hybrid_samplers']
        _logger.info(f"Iterating through phases for repex...")
        for phase in setup_options['phases']:
            print(f'Running {phase} phase')
            hss_run = hss[phase]

            _logger.info(f"\t\tminimizing...\n\n")
            hss_run.minimize()
            _logger.info(f"\n\n")

            _logger.info(f"\t\tequilibrating...\n\n")
            hss_run.equilibrate(n_equilibration_iterations)
            _logger.info(f"\n\n")

            _logger.info(f"\t\textending simulation...\n\n")
            hss_run.extend(setup_options['n_cycles'])
            _logger.info(f"\n\n")

            _logger.info(f"\t\tFinished phase {phase}")<|MERGE_RESOLUTION|>--- conflicted
+++ resolved
@@ -51,7 +51,6 @@
     if 'protocol-type' not in setup_options:
         setup_options['protocol-type'] = 'default'
 
-<<<<<<< HEAD
     if 'small_molecule_forcefield' not in setup_options:
         setup_options['small_molecule_forcefield'] = 'gaff-2.11'
 
@@ -68,8 +67,6 @@
     if 'run_type' not in setup_options:
         _logger.info(f"\t\t\trun_type is not specified; default to None")
         setup_options['run_type'] = None
-=======
->>>>>>> 198adbd8
     _logger.info(f"\tDetecting fe_type...")
     if setup_options['fe_type'] == 'sams':
         _logger.info(f"\t\tfe_type: sams")
