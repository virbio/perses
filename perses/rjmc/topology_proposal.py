--- conflicted
+++ resolved
@@ -2416,12 +2416,8 @@
             old_topology=current_topology, new_topology=new_topology,
             old_system=current_system, new_system=new_system,
             old_alchemical_atoms=old_alchemical_atoms,
-<<<<<<< HEAD
             old_chemical_state_key=current_mol_smiles, new_chemical_state_key=proposed_mol_smiles,
             old_residue_name=self._residue_name, new_residue_name=self._residue_name)
-=======
-            old_chemical_state_key=self._residue_name, new_chemical_state_key=self._residue_name)
->>>>>>> 54001c33
 
         ndelete = proposal.old_system.getNumParticles() - len(proposal.old_to_new_atom_map.keys())
         ncreate = proposal.new_system.getNumParticles() - len(proposal.old_to_new_atom_map.keys())
@@ -2727,7 +2723,6 @@
             if (old_atom.GetAtomicNum() == 1) != (new_atom.GetAtomicNum() == 1):
                 continue
 
-<<<<<<< HEAD
             new_to_old_atom_map[new_index] = old_index
         return new_to_old_atom_map
 
@@ -2768,88 +2763,6 @@
             del atom_map[idx]
 
         return atom_map
-=======
-            # # If the above is not true, then they are either both hydrogens or both not hydrogens
-            # elif old_atom.GetAtomicNum() == 1:
-            #     assert len(list(old_atom.GetBonds())) == 1, f"This atom has more than one bond"
-            #     bond = list(old_atom.GetBonds())[0] # There is only one for hydrogen
-            #     bgn = bond.GetBgn()
-            #     end = bond.GetEnd()
-            #
-            #     # Is this atom the beginning of the bond?
-            #     if bgn.GetIdx() == old_index:
-            #         other_atom = end
-            #     else:
-            #         other_atom = bgn
-            #
-            #     assert len(list(new_atom.GetBonds())) == 1, f"This atom has more than one bond"
-            #     new_bond = list(new_atom.GetBonds())[0]
-            #     new_bgn = new_bond.GetBgn()
-            #     new_end = new_bond.GetEnd()
-            #
-            #     if new_bgn.GetIdx() == new_index:
-            #         new_other_atom = new_end
-            #     else:
-            #         new_other_atom = new_bgn
-
-                # old_pair, new_pair = set([bgn.GetIdx(), end.GetIdx()]), set([new_bgn.GetIdx(), new_end.GetIdx()])
-                # assert old_pair in old_constraints.keys(), f"old hydrogen bond ({bgn.GetAtomicNum()} to {end.GetAtomicNum()}) doesn't have a constraint"
-                # assert new_pair in new_constraints.keys(), f"new hydrogen bond ({new_bgn.GetAtomicNum()} to {new_end.GetAtomicNum()}) doesn't have a constraint"
-
-                # if old_constraints[old_pair] != new_constraints[new_pair]: #if the old constraint doesn't equal the new constraint, then continue
-                #     continue
-
-                #now to loop through the indices of the constraints and see if they are conserved; if not, we have to
-                # if (new_other_atom.GetAtomicNum() != other_atom.GetAtomicNum()):
-                #     # if X-H maps to Y-H where X, Y are the same element but with different aromaticity booleans, then the Hbond constraint difference
-                #     # will throw an error in the HybridTopologyFactory class.  map these hydrogens as unique new/old
-                #     continue
-
-
-            new_to_old_atom_map[new_index] = old_index
-
-        return new_to_old_atom_map
-
-    @staticmethod
-    def _constraint_repairs(atom_map, old_system, new_system, old_topology, new_topology):
-        """
-        Given an adjusted atom map (corresponding to the true indices of the new: old atoms in their respective systems), iterate through all of the
-        atoms in the map that are hydrogen and check if the constraint length changes; if so, we do not map.
-        """
-        old_hydrogens = list(atom.index for atom in old_topology.atoms() if atom.element == app.Element.getByAtomicNumber(1))
-        new_hydrogens = list(atom.index for atom in new_topology.atoms() if atom.element == app.Element.getByAtomicNumber(1))
-        #wrapping constraints
-        old_constraints, new_constraints = {}, {}
-        for idx in range(old_system.getNumConstraints()):
-            atom1, atom2, length = old_system.getConstraintParameters(idx)
-            if atom1 in old_hydrogens:
-                old_constraints[atom1] = length
-            elif atom2 in old_hydrogens:
-                old_constraints[atom2] = length
-
-        for idx in range(new_system.getNumConstraints()):
-            atom1, atom2, length = new_system.getConstraintParameters(idx)
-            if atom1 in new_hydrogens:
-                new_constraints[atom1] = length
-            elif atom2 in new_hydrogens:
-                new_constraints[atom2] = length
-
-        #iterate through the atom indices in the new_to_old map, check bonds for pairs, and remove appropriate matches
-        to_delete = []
-        for new_index, old_index in atom_map.items():
-            if new_index in new_constraints.keys() and old_index in old_constraints.keys(): # both atom indices are hydrogens
-                old_length, new_length = old_constraints[old_index], new_constraints[new_index]
-                if not old_length == new_length: #then we have to remove it from
-                    to_delete.append(new_index)
-
-        for idx in to_delete:
-            del atom_map[idx]
-
-        return atom_map
-
-
-
->>>>>>> 54001c33
 
     @staticmethod
     def _get_mol_atom_map(current_molecule, proposed_molecule, atom_expr=None, bond_expr=None, verbose=False, allow_ring_breaking=True):
@@ -2905,11 +2818,8 @@
             hit_number = 0
             for key, value in map.items():
                 if key == value:
-<<<<<<< HEAD
                     hit_number += 1
-=======
-                    hit_number+=1
->>>>>>> 54001c33
+
             index_overlap_numbers.append(hit_number)
 
         max_index_overlap_number = max(index_overlap_numbers)
