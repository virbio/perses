--- conflicted
+++ resolved
@@ -19,7 +19,7 @@
 ################################################################################
 
 import logging
-logging.basicConfig(level = logging.NOTSET)
+logging.basicConfig(level=logging.NOTSET)
 _logger = logging.getLogger("geometry")
 _logger.setLevel(logging.INFO)
 
@@ -772,7 +772,6 @@
                     p1, p2, p3, theta0, K = force.getAngleParameters(angle_idx)
                     force.setAngleParameters(angle_idx, p1, p2, p3, theta0, unit.Quantity(value=0.0, unit=unit.kilojoule/(unit.mole*unit.radian**2)))
 
-<<<<<<< HEAD
         # #the last thing to do for bookkeeping is to delete the torsion force associated with the extra ring-closing and chirality restraints
         #
         # #first, we see if there are two CustomTorsionForce objects...
@@ -781,23 +780,19 @@
         #     #then the first one is the normal growth torsion force object and the second is the added torsion force object used to handle chirality and ring-closing constraints
         #     no_nb_system.removeForce(max(custom_torsion_forces))
 
-        forces = no_nb_system.getForces()
-        _logger.info(f"\tfinal no-nonbonded final system forces {[force.__class__.__name__ for force in list(no_nb_system.getForces())]}")
-=======
         forces = { no_nb_system.getForce(index).__class__.__name__ : no_nb_system.getForce(index) for index in range(no_nb_system.getNumForces()) }
         _logger.info(f"\tfinal no-nonbonded final system forces {forces.keys()}")
 
->>>>>>> 59bba2bf
         #bonds
-        bond_forces = forces['HarmonicBondForce'] 
+        bond_forces = forces['HarmonicBondForce']
         _logger.info(f"\tthere are {bond_forces.getNumBonds()} bond forces in the no-nonbonded final system")
 
         #angles
-        angle_forces = forces['HarmonicAngleForce'] 
+        angle_forces = forces['HarmonicAngleForce']
         _logger.info(f"\tthere are {angle_forces.getNumAngles()} angle forces in the no-nonbonded final system")
 
         #torsions
-        torsion_forces = forces['PeriodicTorsionForce'] 
+        torsion_forces = forces['PeriodicTorsionForce']
         _logger.info(f"\tthere are {torsion_forces.getNumTorsions()} torsion forces in the no-nonbonded final system")
 
 
